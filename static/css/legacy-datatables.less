/**
 * JS only module.
 * Defined in:
 * - vendor/js/jquery-datatables/jquery.dataTables.min.js
 * It will be refactored at the earliest opportunity.
 * DO NOT ADD NEW CSS here
 * Unless... you are removing an inline style and moving it into here.
 *
 * We are currently in the process of:
 * - moving styles from this file into the components
 * - removing dead code
 * - removing redundant CSS in favor of common reusable styles
 *
 * DO NOT ADD NEW CSS HERE
 */
@import (less) "less/index.less";

/* * * * * * * * * * * * * * * * * * * * * * * * * * * * * * * * * * * * *
 * DataTables features
 */

.dataTables_wrapper {
  font-family: @lucida_sans_serif-1;
  position: relative;
  z-index: @z-index-level-1;
  margin: 15px 0;
  clear: both;
  zoom: 1; /* Feeling sorry for IE */
}

.dataTables_processing {
  position: absolute;
  top: 50%;
  left: 50%;
  width: 250px;
  height: 30px;
  margin-left: -125px;
  margin-top: -15px;
  padding: 14px 0 5px;
  border: 1px solid @lighter-grey;
  text-align: center;
  color: @light-grey;
  font-size: 14px;
}

.dataTables_length {
  width: 40%;
  font-size: 12px;
  color: @grey;
  display: inline;
}

.dataTables_filter {
  width: 50%;
  float: right;
  text-align: right;
  font-size: 12px;
  color: @grey;
}

.dataTables_info {
  width: 100%;
  font-size: 12px;
  color: @grey;
  margin-top: 20px;
}

.dataTables_paginate {
  // stylelint-disable declaration-block-no-duplicate-properties
  width: 44px;
  *width: 50px;
  // stylelint-enable declaration-block-no-duplicate-properties
  text-align: right;
  font-size: 12px;
  color: @grey;
}

/* Pagination nested */
.paginate_disabled_previous,
.paginate_enabled_previous,
.paginate_disabled_next,
.paginate_enabled_next {
  height: 19px;
  width: 19px;
  margin-left: 3px;
  float: left;
}

.paginate_disabled_previous {
  background-image: url(/images/back_disabled.png);
}

.paginate_enabled_previous {
  background-image: url(/images/back_enabled.png);
}

.paginate_disabled_next {
  background-image: url(/images/forward_disabled.png);
}

.paginate_enabled_next {
  background-image: url(/images/forward_enabled.png);
}

/* * * * * * * * * * * * * * * * * * * * * * * * * * * * * * * * * * * * *
 * DataTables display
 */
table.display {
  float: left;
  margin: 0 auto;
  width: 918px;
  clear: both;
}

table.display thead th {
  // stylelint-disable declaration-block-no-duplicate-properties
  cursor: pointer;
  *cursor: hand;
  // stylelint-enable declaration-block-no-duplicate-properties
}

/* * * * * * * * * * * * * * * * * * * * * * * * * * * * * * * * * * * * *
 * DataTables sorting
 */

.sorting_asc {
  background-image: url(/images/sort_asc.png);
  background-repeat: no-repeat;
  background-position: 90% 10px;
}

.sorting_desc {
  background-image: url(/images/sort_desc.png);
  background-repeat: no-repeat;
  background-position: 90% 10px;
}

.sorting {
  background-image: url(/images/sort_both.png);
  background-repeat: no-repeat;
  background-position: 90% 10px;
}

.sorting_asc_disabled {
  background-image: url(/images/sort_asc_disabled.png);
  background-repeat: no-repeat;
  background-position: 90% 10px;
}

.sorting_desc_disabled {
  background-image: url(/images/sort_desc_disabled.png);
  background-repeat: no-repeat;
  background-position: 90% 10px;
}

.sorting:hover {
  text-decoration: none;
}

tr.even,
tr.odd {
  border-bottom: 1px solid @mid-grey;
}

/*
 * KeyTable
 */
table.KeyTable td {
  border: 3px solid transparent;
}

table.KeyTable td.focus {
  border: 3px solid @blue-3366ff;
}

table.display tr.gradeA {
  background-color: @baby-green;
}

table.display tr.gradeC {
  background-color: @baby-blue;
}

table.display tr.gradeX {
  background-color: @baby-pink;
}

table.display tr.gradeU {
  background-color: @lighter-grey;
}

div.box {
  height: 100px;
  padding: 10px;
  overflow: auto;
  border: 1px solid @dark-baby-blue;
  background-color: @baby-blue;
}

/* * * * * * * * * * * * * * * * * * * * * * * * * * * * * * * * * * * * *
 * Misc
 */
.dataTable_wrapper .top,
.dataTable_wrapper .bottom {
  padding: 15px;
  background-color: transparent;
  border: none;
}

.top .dataTables_info {
  float: none;
}

.dataTables_empty {
  text-align: center;
  font-size: 14px;
  font-weight: normal;
  padding: 15px 0;
  color: @red;
}

tfoot input {
  margin: .5em 0;
  width: 100%;
  color: @darker-grey;
}

tfoot input.search_init {
  color: @grey;
}

td.group {
  background-color: @gray-d1cfd0;
  border-bottom: 2px solid @gray-a19b9e;
  border-top: 2px solid @gray-a19b9e;
}

td.details {
  background-color: @gray-d1cfd0;
  border: 2px solid @gray-a19b9e;
}

.example_alt_pagination div.dataTables_info {
  width: 60%;
}

.paging_full_numbers {
  width: 100%;
  margin-top: 15px;
  line-height: 20px;
}

.paging_full_numbers .paginate_button,
.paging_full_numbers .paginate_active {
  font-family: @lucida_sans_serif-1;
  font-size: 11px;
  border: 1px solid @lighter-grey;
  padding: 7px;
  margin: 0 5px;
  color: @link-blue;
  cursor: pointer;
  // Undocumented IE fix (?) - may not be necessary any more
  // stylelint-disable-next-line declaration-block-no-duplicate-properties
  *cursor: hand;
}

<<<<<<< HEAD
.paging_full_numbers span.paginate_button:hover {
=======
.paging_full_numbers .paginate_button:hover {
>>>>>>> 081bc66d
  background: @link-blue;
  color: @white;
  text-decoration: none;
}

.paging_full_numbers span.paginate_active {
  color: @black;
  background-color: @grey-f3f3f3;
}

table.display tr.even.row_selected td {
  background-color: @blue-b0bed9;
}

table.display tr.odd.row_selected td {
  background-color: @blue-9fafd1;
}

/* For the Conditional-CSS grading rows */
/*
 	Colour calculations (based off the main row colours)
  Level 1:
		dd > c4
		ee > d5
	Level 2:
	  dd > d1
	  ee > e2
 */
tr.odd.gradeA td.sorting_1 {
  background-color: @mid-baby-green;
}

tr.odd.gradeA td.sorting_2 {
  background-color: @baby-green;
}

tr.odd.gradeA td.sorting_3 {
  background-color: @baby-green;
}

tr.even.gradeA td.sorting_1 {
  background-color: @baby-green;
}

tr.even.gradeA td.sorting_2 {
  background-color: @baby-green;
}

tr.even.gradeA td.sorting_3 {
  background-color: @baby-green;
}

tr.odd.gradeC td.sorting_1 {
  background-color: @mid-baby-blue;
}

tr.odd.gradeC td.sorting_2 {
  background-color: @baby-blue;
}

tr.odd.gradeC td.sorting_3 {
  background-color: @baby-blue;
}

tr.even.gradeC td.sorting_1 {
  background-color: @baby-blue;
}

tr.even.gradeC td.sorting_2 {
  background-color: @baby-blue;
}

tr.even.gradeC td.sorting_3 {
  background-color: @baby-blue;
}

tr.odd.gradeX td.sorting_1 {
  background-color: @mid-baby-pink;
}

tr.odd.gradeX td.sorting_2 {
  background-color: @baby-pink;
}

tr.odd.gradeX td.sorting_3 {
  background-color: @baby-pink;
}

tr.even.gradeX td.sorting_1 {
  background-color: @baby-pink;
}

tr.even.gradeX td.sorting_2 {
  background-color: @baby-pink;
}

tr.even.gradeX td.sorting_3 {
  background-color: @baby-pink;
}

tr.odd.gradeU td.sorting_1 {
  background-color: @mid-grey;
}

tr.odd.gradeU td.sorting_2 {
  background-color: @mid-grey;
}

tr.odd.gradeU td.sorting_3 {
  background-color: @mid-grey;
}

tr.even.gradeU td.sorting_1 {
  background-color: @lighter-grey;
}

tr.even.gradeU td.sorting_2 {
  background-color: @lighter-grey;
}

tr.even.gradeU td.sorting_3 {
  background-color: @lighter-grey;
}

/*
 * Row highlighting example
 */
.ex_highlight #example tbody tr.even:hover,
#example tbody tr.even td.highlighted {
  background-color: @lime-green;
}

.ex_highlight #example tbody tr.odd:hover,
#example tbody tr.odd td.highlighted {
  background-color: @lime-green;
}

@media only screen and (max-width: @width-breakpoint-tablet) {
  .dataTables_paginate.paging_full_numbers {
    display: flex;
    justify-content: center;
    align-items: center;
    flex-wrap: wrap;
  }
  span.number {
    order: 4;
    margin: 10px;
  }
}<|MERGE_RESOLUTION|>--- conflicted
+++ resolved
@@ -264,11 +264,7 @@
   *cursor: hand;
 }
 
-<<<<<<< HEAD
-.paging_full_numbers span.paginate_button:hover {
-=======
 .paging_full_numbers .paginate_button:hover {
->>>>>>> 081bc66d
   background: @link-blue;
   color: @white;
   text-decoration: none;
