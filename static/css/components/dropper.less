/**
 * Dropper
 * https://github.com/internetarchive/openlibrary/wiki/Design-Pattern-Library#dropper
 * Provided by macro macros/databarAuthor.html
 * Used in templates:
 * - openlibrary/templates/lists/widget.html
 */

<<<<<<< HEAD
@import (less) "less/z-index.less";
=======
div.dropit {
  // heart icon
  div.icon {
    position: absolute;
    top: 0;
    left: 0;
    width: 32px;
    height: 32px;
    background-image: url(/images/icons/icons_sprite.png);
    background-repeat: no-repeat;
    &.list {
      background-position: 0 0;
    }
    &.listed {
      background-position: -32px 0;
    }
  }
}
>>>>>>> 1ea98028

div.dropper {
  &.on {
    div.arrow {
      width: 23px;
      margin: 6px 5px;
      &.up {
        background-position: -22px 0;
      }
    }
    div.arrow-activated {
      background-image: url(/images/icons/icon_dropit.png);
      background-repeat: no-repeat;
      filter: grayscale(100%);
      background-position: 0 0;
      background-size: 45px;
    }
    div.arrow-unactivated {
      background-image: url(/images/icons/icon_dropit2.png);
      background-repeat: no-repeat;
      background-position: 0 0;
      background-size: 45px;
    }
  }
  div.dropdown {
    p.create a {
      color: @dark-grey;
      text-decoration: none;
    }
    div.reading-lists p.reading-list-title {
      background: @white;
      padding: 5px 0 0 10px;
      margin: 0;
      font-size: .8em;
    }
    div.my-lists {
      background: @white;
      max-height: 250px;
      overflow-y: scroll;
      padding: 10px 15px;
      p a {
        display: block;
      }
    }
  }
}

div#subjectLists {
  div.dropit {
    float: left;
    position: relative;
    width: 282px;
    min-height: 50px;
    h3 {
      font-weight: normal;
      margin: 0;
      padding: 5px;
    }
    p.listed {
      color: @grey;
      font-size: .8125em;
      padding: 0 0 0 42px;
      margin: 0 0 5px;
    }
  }
  div.dropper {
    position: absolute;
    top: 0;
    left: 32px;
    width: 230px;
    z-index: @z-index-level-7;

    &.on {
      background-color: @lightest-grey;
      border: 1px solid @light-mid-grey;
      border-radius: 4px;
    }
    h3 {
      font-size: 1.125em;
      font-weight: 700;
      color: @black;
      min-height: 1.125em;
      width: auto;
    }
    div.dropdown {
      display: none;
      padding-top: 10px;
      p {
        font-size: .875em;
        margin: 0 0 5px;
        color: @grey;
        a {
          font-size: .875em;
        }
        span {
          font-size: .8125em;
        }
      }
    }
  }
}

#widget-add {
  div.dropper {
    div.dropdown p.create {
      border-top: 1px solid @lightest-grey;
      padding: 5px 10px;
      text-decoration: none;
      font-weight: bold;
    }
  }
  &.old-style-lists {
    div.dropper {
      margin: 0;
      top: 0;
      position: absolute;
    }
  }
}

div.Tools {
  div.dropper {
    position: absolute;
    top: 0;
    left: 32px;
    width: 198px;
    z-index: @z-index-level-14;

    &.on {
      background-color: @lightest-grey;
      border: 1px solid @light-mid-grey;
      border-radius: 4px;
    }

    h3 {
      font-size: 1.125em;
      font-weight: 700;
      color: @black;
      min-height: 1.125em;
      width: auto;
    }

    div.dropdown {
      border-top: 1px solid @lighter-grey;
      display: none;
      p {
        font-size: .875em;
        padding-left: 0;
        margin-bottom: 5px;
        margin-top: 0;
        color: @grey;
        span {
          font-size: .8125em;
        }
        a {
          font-size: .875em;
        }
      }
    }
  }

  div.dropit {
    min-height: 45px;
    p.listed {
      color: @grey;
      font-size: .8125em;
      padding: 0 0 0 42px;
      margin: 0 0 5px;
    }
  }

  // Where is widget-add.old-style-lists used?
  #widget-add.old-style-lists {
    div.dropper {
      margin: 0;
      position: absolute;
      top: 35px;
      left: 10px;
      padding: 5px 10px;
      width: 209px;
    }
    .dropclick {
      text-decoration: none;

      h3 {
        font-size: .75em;
        text-align: center;
        padding: 8px 10px;
      }
    }
  }
}

div#listsWork {
  div.dropit {
    position: relative;
    width: 215px;
    min-height: 45px;

    p.listed {
      color: @grey;
      font-size: .8125em;
      padding: 0 0 0 42px;
      margin: 0 0 5px;
    }
  }
  div.dropper {
    position: absolute;
    top: 0;
    left: 32px;
    width: 161px;
    z-index: @z-index-level-7;
    &.on {
      background-color: @lightest-grey;
      border: 1px solid @light-mid-grey;
      border-radius: 4px;
    }
    h3 {
      font-size: 1.125em;
      font-weight: 700;
      color: @black;
      min-height: 1.125em;
      width: auto;
    }
    div.dropdown {
      border-top: 1px solid @lighter-grey;
      display: none;
      padding-top: 10px;
      p {
        font-size: .875em;
        padding-left: 0;
        margin-bottom: 5px;
        color: @grey;
        a {
          font-size: .875em;
        }
        span {
          font-size: .8125em;
        }
      }
    }
  }
}

// The log work will always be a child of .dropper
.log-work {
  .display-flex();
  form {
    flex: 1;
  }
  button[type=submit] {
    background-color: inherit;
    border: none;
    border-radius: 3px;
    border-bottom-right-radius: 0;
    border-top-right-radius: 0;
    cursor: pointer;
    font-size: .75em;
    width: 100%;
    padding: 7px 0;
    margin: 0;

    &.activated {
      color: @dark-grey;
      background: @lightest-grey;
      border: 2px solid @grey-f3f3f3;
      border-right: 1px solid @lighter-grey;
    }
    &.unactivated {
      color: @white;
      background: @green-three;
      border: 2px solid @green-four;
      border-right: 1px solid @green-two;
    }
    span.activated-check {
      color: @green;
      margin-right: 2px;
    }
  }
}

// The indicator that appears to the right of the dropper component
.dropclick {
  .display-flex();
  h3 {
    flex: 1;
  }

  .arrow {
    width: 20px;
    margin: 5px;
    margin-top: 10px;
  }
}

.dropclick-prevent {
  .display-flex();
}

.dropclick-unactivated {
  background-color: @green-five;
}

.user-book-options {
  div.tools-override {
    div.dropit {
      margin: 0;
      position: relative;
      width: auto;
    }
  }
}

div.tools-override {
  div.dropper {
    z-index: @z-index-level-14;
    width: 180px;
    top: unset;
    left: -1px;
  }
}<|MERGE_RESOLUTION|>--- conflicted
+++ resolved
@@ -6,9 +6,8 @@
  * - openlibrary/templates/lists/widget.html
  */
 
-<<<<<<< HEAD
 @import (less) "less/z-index.less";
-=======
+
 div.dropit {
   // heart icon
   div.icon {
@@ -27,7 +26,6 @@
     }
   }
 }
->>>>>>> 1ea98028
 
 div.dropper {
   &.on {
