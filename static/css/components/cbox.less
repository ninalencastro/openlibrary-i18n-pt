--- conflicted
+++ resolved
@@ -92,22 +92,13 @@
 
 a.floater {
   &Shut {
-    position: absolute;
-    top: 0;
-    right: 0;
-    display: block;
-    width: 32px;
-    height: 32px;
-    background-image: url(/images/icons/icon_close-pop.png);
-    background-position: 0 0;
-    background-repeat: no-repeat;
-    &:hover {
-      background-position: 0 -32px;
-    }
+    text-decoration: none;
+    color: @dark-grey;
+    font-size: 1.2em;
   }
   &Close {
     color: @red;
-    font-size: 1.0em;
+    font-size: 1.1em;
     padding-left: 20px;
   }
 }
@@ -149,29 +140,20 @@
   position: relative;
   font-family: @lucida_sans_serif-1;
   width: 640px;
-<<<<<<< HEAD
-=======
   min-height: 450px;
->>>>>>> 86a5142c
   background: @white;
   text-align: left;
   &Head {
+    display: flex;
     padding: 10px 5px;
-<<<<<<< HEAD
-    border-bottom: 3px solid @light-grey;
-    h2 {
-      text-align: left;
-      color: @dark-grey;
-      font-weight: normal;
-=======
     h2 {
       text-align: center;
       color: @dark-grey;
       font-weight: bold;
->>>>>>> 86a5142c
       font-size: 1.25em;
       margin: 0;
       padding: 0;
+      flex: 1;
     }
   }
   &Body {
