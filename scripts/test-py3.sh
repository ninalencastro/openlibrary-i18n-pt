#!/bin/sh

<<<<<<< HEAD
pytest openlibrary/mocks openlibrary/olbase openlibrary/utils scripts/tests \
    openlibrary/catalog/add_book/tests/test_add_book.py \
    openlibrary/catalog/add_book/tests/test_load_book.py \
    openlibrary/catalog/add_book/tests/test_match.py \
    openlibrary/catalog/marc/tests/test_marc_binary.py \
    openlibrary/catalog/marc/tests/test_marc_html.py \
    openlibrary/catalog/merge/test_amazon.py \
    openlibrary/catalog/merge/test_merge.py \
    openlibrary/catalog/merge/test_merge_marc.py \
    openlibrary/catalog/merge/test_names.py \
    openlibrary/catalog/merge/test_normalize.py \
    openlibrary/coverstore/tests/test_code.py \
    openlibrary/coverstore/tests/test_webapp.py \
    openlibrary/plugins/admin/tests/test_services.py \
    openlibrary/plugins/books/tests/test_doctests.py \
    openlibrary/plugins/books/tests/test_dynlinks.py \
    openlibrary/plugins/importapi/tests/test_code_ils.py \
    openlibrary/plugins/importapi/tests/test_import_edition_builder.py \
    openlibrary/plugins/openlibrary/tests/test_borrow_home.py \
    openlibrary/plugins/openlibrary/tests/test_lists.py \
    openlibrary/plugins/openlibrary/tests/test_stats.py \
    openlibrary/plugins/upstream/tests/test_account.py \
    openlibrary/plugins/upstream/tests/test_addbook.py \
    openlibrary/plugins/upstream/tests/test_forms.py \
    openlibrary/plugins/upstream/tests/test_merge_authors.py \
    openlibrary/plugins/upstream/tests/test_related_carousels.py \
    openlibrary/plugins/upstream/tests/test_utils.py \
    openlibrary/plugins/worksearch/tests/test_worksearch.py \
    openlibrary/tests/accounts/test_models.py \
    openlibrary/tests/core/test_cache.py \
    openlibrary/tests/core/test_connections.py \
    openlibrary/tests/core/test_helpers.py \
    openlibrary/tests/core/test_i18n.py \
    openlibrary/tests/core/test_ia.py \
    openlibrary/tests/core/test_init.py \
    openlibrary/tests/core/test_lending.py \
    openlibrary/tests/core/test_lists_engine.py \
    openlibrary/tests/core/test_models.py \
    openlibrary/tests/core/test_olmarkdown.py \
    openlibrary/tests/core/test_processors.py \
    openlibrary/tests/core/test_processors_invalidation.py \
    openlibrary/tests/core/test_ratings.py \
    openlibrary/tests/core/test_sponsors.py \
    openlibrary/tests/core/test_vendors.py \
    openlibrary/tests/core/test_waitinglist.py \
    openlibrary/tests/solr/test_update_work.py
RETURN_CODE=$?

# The following sections allow us to quickly spot tests that are fixed

# catalog: All failing tests run in allow failures (|| true) mode
pytest \
    openlibrary/catalog/marc/tests/test_get_subjects.py \
    openlibrary/catalog/marc/tests/test_marc.py \
    openlibrary/catalog/marc/tests/test_parse.py \
    openlibrary/tests/catalog/test_get_ia.py \
    || true

# coverstore: All failing tests run in allow failures (|| true) mode
pytest \
    openlibrary/coverstore/tests/test_coverstore.py \
    openlibrary/coverstore/tests/test_doctests.py \
    || true

# plugins: All failing tests run in allow failures (|| true) mode
pytest openlibrary/plugins/openlibrary/tests/test_home.py || true

=======
pytest openlibrary/catalog openlibrary/coverstore openlibrary/mocks openlibrary/olbase \
       openlibrary/plugins openlibrary/tests openlibrary/utils scripts/tests \
       --ignore=openlibrary/catalog/marc/tests/test_get_subjects.py \
       --ignore=openlibrary/catalog/marc/tests/test_marc.py \
       --ignore=openlibrary/catalog/marc/tests/test_parse.py \
       --ignore=openlibrary/tests/catalog/test_get_ia.py \
       --ignore=openlibrary/coverstore/tests/test_doctests.py \
       --ignore=openlibrary/plugins/openlibrary/tests/test_home.py \
       --ignore=openlibrary/plugins/upstream/tests/test_merge_authors.py
RETURN_CODE=$?
       
pytest openlibrary/catalog/marc/tests/test_get_subjects.py || true
pytest openlibrary/catalog/marc/tests/test_marc.py || true
pytest openlibrary/catalog/marc/tests/test_parse.py || true
pytest openlibrary/tests/catalog/test_get_ia.py || true
pytest openlibrary/coverstore/tests/test_doctests.py || true
pytest openlibrary/plugins/openlibrary/tests/test_home.py || true
pytest openlibrary/plugins/upstream/tests/test_merge_authors.py || true

>>>>>>> 9779c947
exit ${RETURN_CODE}<|MERGE_RESOLUTION|>--- conflicted
+++ resolved
@@ -1,74 +1,5 @@
 #!/bin/sh
 
-<<<<<<< HEAD
-pytest openlibrary/mocks openlibrary/olbase openlibrary/utils scripts/tests \
-    openlibrary/catalog/add_book/tests/test_add_book.py \
-    openlibrary/catalog/add_book/tests/test_load_book.py \
-    openlibrary/catalog/add_book/tests/test_match.py \
-    openlibrary/catalog/marc/tests/test_marc_binary.py \
-    openlibrary/catalog/marc/tests/test_marc_html.py \
-    openlibrary/catalog/merge/test_amazon.py \
-    openlibrary/catalog/merge/test_merge.py \
-    openlibrary/catalog/merge/test_merge_marc.py \
-    openlibrary/catalog/merge/test_names.py \
-    openlibrary/catalog/merge/test_normalize.py \
-    openlibrary/coverstore/tests/test_code.py \
-    openlibrary/coverstore/tests/test_webapp.py \
-    openlibrary/plugins/admin/tests/test_services.py \
-    openlibrary/plugins/books/tests/test_doctests.py \
-    openlibrary/plugins/books/tests/test_dynlinks.py \
-    openlibrary/plugins/importapi/tests/test_code_ils.py \
-    openlibrary/plugins/importapi/tests/test_import_edition_builder.py \
-    openlibrary/plugins/openlibrary/tests/test_borrow_home.py \
-    openlibrary/plugins/openlibrary/tests/test_lists.py \
-    openlibrary/plugins/openlibrary/tests/test_stats.py \
-    openlibrary/plugins/upstream/tests/test_account.py \
-    openlibrary/plugins/upstream/tests/test_addbook.py \
-    openlibrary/plugins/upstream/tests/test_forms.py \
-    openlibrary/plugins/upstream/tests/test_merge_authors.py \
-    openlibrary/plugins/upstream/tests/test_related_carousels.py \
-    openlibrary/plugins/upstream/tests/test_utils.py \
-    openlibrary/plugins/worksearch/tests/test_worksearch.py \
-    openlibrary/tests/accounts/test_models.py \
-    openlibrary/tests/core/test_cache.py \
-    openlibrary/tests/core/test_connections.py \
-    openlibrary/tests/core/test_helpers.py \
-    openlibrary/tests/core/test_i18n.py \
-    openlibrary/tests/core/test_ia.py \
-    openlibrary/tests/core/test_init.py \
-    openlibrary/tests/core/test_lending.py \
-    openlibrary/tests/core/test_lists_engine.py \
-    openlibrary/tests/core/test_models.py \
-    openlibrary/tests/core/test_olmarkdown.py \
-    openlibrary/tests/core/test_processors.py \
-    openlibrary/tests/core/test_processors_invalidation.py \
-    openlibrary/tests/core/test_ratings.py \
-    openlibrary/tests/core/test_sponsors.py \
-    openlibrary/tests/core/test_vendors.py \
-    openlibrary/tests/core/test_waitinglist.py \
-    openlibrary/tests/solr/test_update_work.py
-RETURN_CODE=$?
-
-# The following sections allow us to quickly spot tests that are fixed
-
-# catalog: All failing tests run in allow failures (|| true) mode
-pytest \
-    openlibrary/catalog/marc/tests/test_get_subjects.py \
-    openlibrary/catalog/marc/tests/test_marc.py \
-    openlibrary/catalog/marc/tests/test_parse.py \
-    openlibrary/tests/catalog/test_get_ia.py \
-    || true
-
-# coverstore: All failing tests run in allow failures (|| true) mode
-pytest \
-    openlibrary/coverstore/tests/test_coverstore.py \
-    openlibrary/coverstore/tests/test_doctests.py \
-    || true
-
-# plugins: All failing tests run in allow failures (|| true) mode
-pytest openlibrary/plugins/openlibrary/tests/test_home.py || true
-
-=======
 pytest openlibrary/catalog openlibrary/coverstore openlibrary/mocks openlibrary/olbase \
        openlibrary/plugins openlibrary/tests openlibrary/utils scripts/tests \
        --ignore=openlibrary/catalog/marc/tests/test_get_subjects.py \
@@ -88,5 +19,4 @@
 pytest openlibrary/plugins/openlibrary/tests/test_home.py || true
 pytest openlibrary/plugins/upstream/tests/test_merge_authors.py || true
 
->>>>>>> 9779c947
 exit ${RETURN_CODE}