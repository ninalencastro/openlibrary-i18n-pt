#!/usr/local/bin/python2.5
from __future__ import print_function
import re, sys, codecs, web
from openlibrary.catalog.get_ia import get_from_archive
from openlibrary.catalog.marc.fast_parse import get_subfield_values, get_first_tag, get_tag_lines, get_subfields
from openlibrary.catalog.utils.query import query_iter, set_staging, query
from openlibrary.catalog.utils import cmp, mk_norm
from openlibrary.catalog.read_rc import read_rc
from collections import defaultdict
<<<<<<< HEAD
=======
from pprint import pformat
>>>>>>> b754682a
from catalog.utils.edit import fix_edition
import urllib
sys.path.append('/home/edward/src/olapi')
from olapi import OpenLibrary, Reference
import olapi

import six


rc = read_rc()

ol = OpenLibrary("http://dev.openlibrary.org")
ol.login('EdwardBot', rc['EdwardBot'])

sys.stdout = codecs.getwriter('utf-8')(sys.stdout)
re_skip = re.compile('\b([A-Z]|Co|Dr|Jr|Capt|Mr|Mrs|Ms|Prof|Rev|Revd|Hon|etc)\.$')

base_url = "http://dev.openlibrary.org"
query_url = base_url + "/query.json?query="

work_num = 184076

set_staging(True)

def withKey(key):
    url = base_url + key + ".json"
    return urllib.urlopen(url).read()

def find_new_work_key():
    global work_num
    while True:
        key = "/w/OL%dW" % work_num
        ret = withKey(key)
        if ret.startswith("Not Found:"):
            return work_num
        work_num += 1

def next_work_key():
    global work_num
    key = "/w/OL%dW" % work_num
    ret = withKey(key)
    while not ret.startswith("Not Found:"):
        work_num += 1
        key = "/w/OL%dW" % work_num
        ret = withKey(key)
    work_num += 1
    return key

# sample title: The Dollar Hen (Illustrated Edition) (Dodo Press)
re_parens = re.compile('^(.*?)(?: \(.+ (?:Edition|Press)\))+$')

def top_rev_wt(d):
    d_sorted = sorted(d.keys(), cmp=lambda i, j: cmp(d[j], d[i]) or cmp(len(j), len(i)))
    return d_sorted[0]

def books_query(akey): # live version
    q = {
        'type':'/type/edition',
        'authors': akey,
        '*': None
    }
    return query_iter(q)

def freq_dict_top(d):
    return sorted(d.keys(), reverse=True, key=lambda i:d[i])[0]


def get_work_title(e):
    if e['key'] not in marc:
        assert not e.get('work_titles', [])
        return
#    assert e.get('work_titles', [])
    data = marc[e['key']][1]
    line = get_first_tag(data, set(['240']))
    if not line:
        assert not e.get('work_titles', [])
        return
    return ' '.join(get_subfield_values(line, ['a'])).strip('. ')

def get_books(akey):
    for e in books_query(akey):
        if not e.get('title', None):
            continue
        if len(e.get('authors', [])) != 1:
            continue
#        if 'works' in e:
#            continue
        if 'title_prefix' in e and e['title_prefix']:
            prefix = e['title_prefix']
            if prefix[-1] != ' ':
                prefix += ' '
            title = prefix + e['title']
        else:
            title = e['title']

        title = title.strip(' ')
        if has_dot(title):
            title = title[:-1]
        if title.strip('. ') in ['Publications', 'Works', 'Report', \
                'Letters', 'Calendar', 'Bulletin', 'Plays', 'Sermons', 'Correspondence']:
            continue

        m = re_parens.match(title)
        if m:
            title = m.group(1)

        n = mk_norm(title)

        book = {
            'title': title,
            'norm_title': n,
            'key': e['key'],
        }

        if 'languages' in e:
            book['lang'] = [l['key'][3:] for l in e['languages']]

        if e.get('table_of_contents', None):
            if isinstance(e['table_of_contents'][0], six.string_types):
                book['table_of_contents'] = e['table_of_contents']
            else:
                assert isinstance(e['table_of_contents'][0], dict)
                if e['table_of_contents'][0]['type'] == '/type/text':
                    book['table_of_contents'] = [i['value'] for i in e['table_of_contents']]

        wt = get_work_title(e)
        if not wt:
            yield book
            continue
        if wt in ('Works', 'Selections'):
            yield book
            continue
        n_wt = mk_norm(wt)
        book['work_title'] = wt
        book['norm_wt'] = n_wt
        yield book

def build_work_title_map(equiv, norm_titles):
    # map of book titles to work titles
    title_to_work_title = defaultdict(set)
    for (norm_title, norm_wt), v in equiv.items():
        if v != 1:
            title_to_work_title[norm_title].add(norm_wt)

    title_map = {}
    for title, v in title_to_work_title.items():
        if len(v) == 1:
            title_map[title] = list(v)[0]
            continue
        most_common_title = max(v, key=lambda i:norm_titles[i])
        if title != most_common_title:
            title_map[title] = most_common_title
        for i in v:
            if i != most_common_title:
                title_map[i] = most_common_title
    return title_map

def find_works(akey):
    equiv = defaultdict(int) # title and work title pairs
    norm_titles = defaultdict(int) # frequency of titles
    books_by_key = {}
    books = []
    rev_wt = defaultdict(lambda: defaultdict(int))

    for book in get_books(akey):
        if 'norm_wt' in book:
            pair = (book['norm_title'], book['norm_wt'])
            equiv[pair] += 1
            rev_wt[book['norm_wt']][book['work_title']] +=1
        norm_titles[book['norm_title']] += 1
        books_by_key[book['key']] = book
        books.append(book)

    title_map = build_work_title_map(equiv, norm_titles)

    works = defaultdict(lambda: defaultdict(list))
    work_titles = defaultdict(list)
    for b in books:
        if 'eng' not in b.get('lang', []) and 'norm_wt' in b:
            work_titles[b['norm_wt']].append(b['key'])
            continue
        n = b['norm_title']
        title = b['title']
        if n in title_map:
            n = title_map[n]
            title = top_rev_wt(rev_wt[n])
        works[n][title].append(b['key'])

    works = sorted([(sum(map(len, w.values() + [work_titles[n]])), n, w) for n, w in works.items()])

    for work_count, norm, w in works:
        if work_count < 2:
            continue
        first = sorted(w.items(), reverse=True, key=lambda i:len(i[1]))[0][0]
        titles = defaultdict(int)
        for key_list in w.values():
            for ekey in key_list:
                b = books_by_key[ekey]
                title = b['title']
                titles[title] += 1
        keys = work_titles[norm]
        for values in w.values():
            keys += values
        assert work_count == len(keys)
        title = max(titles.keys(), key=lambda i:titles[i])
        toc = [(k, books_by_key[k].get('table_of_contents', None)) for k in keys]
        yield {'title': first, 'editions': keys, 'toc': dict((k, v) for k, v in toc if v)}

def print_works(works):
    for w in works:
        print(len(w['editions']), w['title'])

def toc_items(toc_list):
    return [{'title': six.text_type(item), 'type': Reference('/type/toc_item')} for item in toc_list]

def add_works(akey, works):
    queue = []
    for w in works:
        w['key'] = next_work_key()
        q = {
            'authors': [akey],
            'create': 'unless_exists',
            'type': '/type/work',
            'key': w['key'],
            'title': w['title']
        }
        #queue.append(q)
        print(ol.write(q, comment='create work'))
        for ekey in w['editions']:
            e = ol.get(ekey)
            fix_edition(ekey, e, ol)
            e['works'] = [Reference(w['key'])]
            try:
                ol.save(ekey, e, 'found a work')
            except olapi.OLError:
                print(ekey)
                print(e)
                raise

def by_authors():
    find_new_work_key()

    skipping = False
    skipping = True
    q = { 'type':'/type/author', 'name': None, 'works': None }
    for a in query_iter(q, offset=215000):
        akey = a['key']
        if skipping:
            print('skipping:', akey, a['name'])
            if akey == '/a/OL218496A':
                skipping = False
            continue

        q = {
            'type':'/type/work',
            'authors': akey,
        }
        if query(q):
            print((akey, repr(a['name']), 'has works'))
            continue

    #    print akey, a['name']
        found = find_works(akey)
        works = [i for i in found if len(i['editions']) > 2]
        if works:
            #open('found/' + akey[3:], 'w').write(repr(works))
            print((akey, repr(a['name'])))
            #print_works(works)
            add_works(akey, works)
            print()

by_authors()
<<<<<<< HEAD
sys.exit(0)
=======
sys.exit(0)
akey = '/a/OL27695A'
akey = '/a/OL2527041A'
akey = '/a/OL17005A'
akey = '/a/OL117645A'
print(akey)
works = list(find_works(akey))
>>>>>>> b754682a
<|MERGE_RESOLUTION|>--- conflicted
+++ resolved
@@ -7,10 +7,7 @@
 from openlibrary.catalog.utils import cmp, mk_norm
 from openlibrary.catalog.read_rc import read_rc
 from collections import defaultdict
-<<<<<<< HEAD
-=======
-from pprint import pformat
->>>>>>> b754682a
+
 from catalog.utils.edit import fix_edition
 import urllib
 sys.path.append('/home/edward/src/olapi')
@@ -283,14 +280,4 @@
             print()
 
 by_authors()
-<<<<<<< HEAD
-sys.exit(0)
-=======
-sys.exit(0)
-akey = '/a/OL27695A'
-akey = '/a/OL2527041A'
-akey = '/a/OL17005A'
-akey = '/a/OL117645A'
-print(akey)
-works = list(find_works(akey))
->>>>>>> b754682a
+sys.exit(0)