--- conflicted
+++ resolved
@@ -95,22 +95,13 @@
   <div class="floater" id="sponsorshipModal">
       <div class="floaterHead">
           <h2>Sponsor This eBook</h2>
-<<<<<<< HEAD
-          <a class="floaterShut" href="javascript:;" onclick="\$.fn.colorbox.close();"><span class="shift">$_("Close")</span></a>
-      </div>
-=======
           <a class="floaterShut" href="javascript:;" onclick="\$.fn.colorbox.close();">&times;<span class="shift">$_("Close")</span></a>      </div>
->>>>>>> 42d0fee1
       <section>
         $ work = page.works and page.works[0]
         $ authors = cond(work, work and work.get_authors(), page.get_authors())
         $ byline = " by " + ", ".join(a.name for a in authors)
         <div style="font-size: 1.3em;  display: flex;">
-<<<<<<< HEAD
-          <div style="padding-right: 20px; padding-top: 15px; border-right: 1px solid #eee;">
-=======
           <div style="padding-right: 20px; padding-top: 15px;">
->>>>>>> 42d0fee1
             <div class="book" style="background-color: #eee; padding: 15px;">
               <img src="$(page.get_cover_url('M'))" style="margin-left: 19px;"/>
               <div>
@@ -128,40 +119,16 @@
               <div class="benefits" style="font-size: .8em;">
                 <p>Your tax-deductible donation includes:</p>
                 <ul>
-<<<<<<< HEAD
-                  <li>Purchasing + Shipping this book to the Internet Archive</li>
-                  <li>Beautiful, Non-destructive <a href="https://archive.org/scanning">High-Fidelity Digitization</a>
-                  </li>
-                  <li>Forever-Storage on Archive.org</li>
-                  <li>First Borrow Reserved for You  <span class="optional">(optional)</span></li>
-                  <li>A Custom Sponsorship Message <span class="optional">(optional)</span></li>
-=======
                   <li style = "list-style-type: disc;">Purchasing + Shipping this book to the Internet Archive</li>
                   <li style = "list-style-type: disc;">Beautiful, Non-destructive <a href="https://archive.org/scanning">High-Fidelity Digitization</a>
                   </li>
                   <li style = "list-style-type: disc;">Forever-Storage on Archive.org</li>
                   <li style = "list-style-type: disc;">First Borrow Reserved for You  </li>
                   <li style = "list-style-type: disc;">A Custom Sponsorship Message </li>
->>>>>>> 42d0fee1
                 </ul>
               </div>
               <hr>
               <div class="sponsorMessage">
-<<<<<<< HEAD
-                <h3><span style="color: #888; font-size: .8em;">Add a Sponsorship Message</span></h3>
-                <div>
-                  <input type="checkbox" name="anonymous">
-                  <label for="subscribeNews" style="font-weight: normal; font-size: .8em;">I'd prefer sponsoring this book anonymously</label>
-                </div>
-                <textarea id="sponsorshipMessage" maxlength="200" style="display: block; width: 100%; padding: 15px; font-size: .8em;" placeholder="Introduce yourself. Dedicate this book. Tell the world why you're sponsoring this book (in 200 characters or less)" spellcheck="false"></textarea>
-              </div>
-    
-            <button class="cta" style="display: block; margin: 20px 63px; padding: 10px 20px; font-size: 1em; background: #52b3d9; border: none; border-radius: 5px; color: #fff;">Sponsor this eBook</button>
-            </div>
-    
-          </div>
-        </div>
-=======
                 <textarea id="sponsorshipMessage" maxlength="200" style="display: block; width: 100%; padding: 15px; font-size: .8em;" placeholder="Add your sponsorship message(optional)" spellcheck="false"></textarea>
                 <div>
                   <input type="checkbox" name="anonymous">
@@ -176,7 +143,6 @@
           </div>
         </div>
       <button class="cta-btn" onclick="location.href='/account/books/sponsorships';" style="display: block; margin-top: 30px; padding: 10px 20px; font-size: 1em; background: #52b3d9; border: none; border-radius: 5px; color: #fff;">Yes, I want to help</button>
->>>>>>> 42d0fee1
       </section>
   </div>
 </div>
