--- conflicted
+++ resolved
@@ -1,8 +1,4 @@
-<<<<<<< HEAD
-import web
-=======
 import web #, dbhash
->>>>>>> 7d7ba830
 from catalog.read_rc import read_rc
 from catalog.get_ia import get_data
 from catalog.marc.build_record import build_record
@@ -11,18 +7,10 @@
 import re, sys, os.path, random
 from catalog.marc.sources import sources
 from catalog.amazon.other_editions import find_others
-<<<<<<< HEAD
-#from catalog.infostore import get_site
 
 rc = read_rc()
 
-web.config.db_parameters = dict(dbn='postgres', db=rc['db'], user=rc['user'], pw=rc['pw'], host=rc['host'])
-=======
-
-rc = read_rc()
-
 web.config.db_parameters = dict(dbn='postgres', db='ol_merge', user=rc['user'], pw=rc['pw'], host=rc['host'])
->>>>>>> 7d7ba830
 web.config.db_printing = False
 web.load()
 
@@ -188,9 +176,9 @@
     show_locs(locs, None)
 
 def search_isbn(isbn):
-#    things = site.things({'type': '/type/edition', 'isbn_10': isbn})
-#    if things:
-#        print ', '.join('<a href="http://openlibrary.org%s">%s</a>' % (k, k) for k in things), '<br>'
+    things = site.things({'type': '/type/edition', 'isbn_10': isbn})
+    if things:
+        print ', '.join('<a href="http://openlibrary.org%s">%s</a>' % (k, k) for k in things), '<br>'
         
     locs = []
     for i in web.query('select archive_id, filename, pos, len from marc_file, marc_rec, marc_isbn, marc_source where marc_source.id=marc_file.marc_source and marc_isbn.marc_rec=marc_rec.id and marc_rec.marc_file=marc_file.id and value=$value', vars={'value': isbn}):
@@ -206,7 +194,7 @@
 #    rec_data = dict((loc, get_data(loc)) for loc in locs)
 
 urls = (
-#    '/random', 'rand',
+    '/random', 'rand',
     '/', 'index'
 )
 
